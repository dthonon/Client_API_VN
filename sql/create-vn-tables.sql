-- Add columns based tables to Postgresql database, template for pyexpander3
-- Columns based tables are populated by triggers from JSON based tables
-- For each table, the following sequence is required
--  1) Create the table with the required columns
--  2) Add index and constraints as needed
--  3) If needed (geom colums), add trg_geom trigger for postgis geometry update
--  4) Create update function to extract from JSON and copy to columns:
--     a) DELETE row if JSON row is deleted
--     b) UPDATE/INSERT row if JSON row is updated:
--        i) UPDATE is row exists (change in JSON)
--        ii) INSERT if row does nopt exist, usually after table re-creation
--     c) INSERT row if JSON row is created
--     NOTICE: adding a new column must be done in 1), 4bi), 4bii) and 4c)!
--  5) Add trigger
--  6) Execute trigger by performing dummy update (site=site) on JSON table

-- Cleanup and create
DROP SCHEMA IF EXISTS $(db_schema_vn) CASCADE ;
CREATE SCHEMA $(db_schema_vn);

SET search_path TO $(db_schema_vn),public;

-- Trigger function to add or update geometry
CREATE OR REPLACE FUNCTION update_geom_triggerfn()
RETURNS trigger AS \$body\$
    BEGIN
    NEW.geom := ST_SetSRID(ST_MakePoint(NEW.coord_x_local, NEW.coord_y_local), 2154);
    RETURN NEW;
    END;
\$body\$
LANGUAGE plpgsql;

-----------
-- Entities
-----------
CREATE TABLE $(db_schema_vn).entities(
    uuid                UUID DEFAULT uuid_generate_v4(),
    site                VARCHAR(50),
    id                  INTEGER,
    short_name          VARCHAR(500),
    full_name_french    VARCHAR(500),
    description_french  VARCHAR(100000),
    url                 VARCHAR(1000),
    address             VARCHAR(1000),
    PRIMARY KEY (uuid)
);

DROP INDEX IF EXISTS entities_idx_site;
CREATE INDEX entities_idx_site
    ON $(db_schema_vn).entities USING btree(site);
DROP INDEX IF EXISTS entities_idx_id;
CREATE INDEX entities_idx_id
    ON $(db_schema_vn).entities USING btree(id);

CREATE OR REPLACE FUNCTION update_entities() RETURNS TRIGGER AS \$\$
    BEGIN
    IF (TG_OP = 'DELETE') THEN
        -- Deleting data when JSON data is deleted
        DELETE FROM $(db_schema_vn).entities
            WHERE id = OLD.id AND site = OLD.site;
        IF NOT FOUND THEN
            RETURN NULL;
        END IF;
        RETURN OLD;

    ELSIF (TG_OP = 'UPDATE') THEN
        -- Updating or inserting data when JSON data is updated
        UPDATE $(db_schema_vn).entities SET
            short_name         = CAST(NEW.item->>0 AS JSON)->>'short_name',
            full_name_french   = CAST(NEW.item->>0 AS JSON)->>'full_name_french',
            description_french = CAST(NEW.item->>0 AS JSON)->>'description_french',
            url                = CAST(NEW.item->>0 AS JSON)->>'url',
            address            = CAST(NEW.item->>0 AS JSON)->>'address'
        WHERE id = OLD.id AND site = OLD.site ;
        IF NOT FOUND THEN
            -- Inserting data in new row, usually after table re-creation
            INSERT INTO $(db_schema_vn).entities(site, id, short_name, full_name_french, description_french,
                                                     url, address)
            VALUES (
                NEW.site,
                NEW.id,
                CAST(NEW.item->>0 AS JSON)->>'short_name',
                CAST(NEW.item->>0 AS JSON)->>'full_name_french',
                CAST(NEW.item->>0 AS JSON)->>'description_french',
                CAST(NEW.item->>0 AS JSON)->>'url',
                CAST(NEW.item->>0 AS JSON)->>'address'
            );
            END IF;
        RETURN NEW;

    ELSIF (TG_OP = 'INSERT') THEN
        -- Inserting row when raw data is inserted
        INSERT INTO $(db_schema_vn).entities(site, id, short_name, full_name_french, description_french,
                                                 url, address)
        VALUES (
            NEW.site,
            NEW.id,
            CAST(NEW.item->>0 AS JSON)->>'short_name',
            CAST(NEW.item->>0 AS JSON)->>'full_name_french',
            CAST(NEW.item->>0 AS JSON)->>'description_french',
            CAST(NEW.item->>0 AS JSON)->>'url',
            CAST(NEW.item->>0 AS JSON)->>'address'
        );
        RETURN NEW;
    END IF;
END;
\$\$
LANGUAGE plpgsql;

DROP TRIGGER IF EXISTS entities_trigger ON $(db_schema_import).entities_json;
CREATE TRIGGER entities_trigger
AFTER INSERT OR UPDATE OR DELETE ON $(db_schema_import).entities_json
    FOR EACH ROW EXECUTE FUNCTION $(db_schema_vn).update_entities();


---------
-- Fields
---------
CREATE TABLE $(db_schema_vn).fields(
    uuid                UUID DEFAULT uuid_generate_v4(),
    site                VARCHAR(50),
    id                  INTEGER,
    default_v           VARCHAR(500),
    empty_choice        VARCHAR(500),
    mandatory           VARCHAR(500),
    name                VARCHAR(1000),
    PRIMARY KEY (uuid)
);

DROP INDEX IF EXISTS fields_idx_site;
CREATE INDEX fields_idx_site
    ON $(db_schema_vn).fields USING btree(site);
DROP INDEX IF EXISTS fields_idx_id;
CREATE INDEX fields_idx_id
    ON $(db_schema_vn).fields USING btree(id);

CREATE OR REPLACE FUNCTION update_fields() RETURNS TRIGGER AS \$\$
    BEGIN
    IF (TG_OP = 'DELETE') THEN
        -- Deleting data when JSON data is deleted
        DELETE FROM $(db_schema_vn).fields
            WHERE id = OLD.id AND site = OLD.site;
        IF NOT FOUND THEN
            RETURN NULL;
        END IF;
        RETURN OLD;

    ELSIF (TG_OP = 'UPDATE') THEN
        -- Updating or inserting data when JSON data is updated
        UPDATE $(db_schema_vn).fields SET
            default_v    = CAST(NEW.item->>0 AS JSON)->>'default',
            empty_choice = CAST(NEW.item->>0 AS JSON)->>'empty_choice',
            mandatory    = CAST(NEW.item->>0 AS JSON)->>'mandatory',
            name         = CAST(NEW.item->>0 AS JSON)->>'name'
        WHERE id = OLD.id AND site = OLD.site ;
        IF NOT FOUND THEN
            -- Inserting data in new row, usually after table re-creation
            INSERT INTO $(db_schema_vn).fields(site, id, default_v, empty_choice, mandatory, name)
            VALUES (
                NEW.site,
                NEW.id,
                CAST(NEW.item->>0 AS JSON)->>'default',
                CAST(NEW.item->>0 AS JSON)->>'empty_choice',
                CAST(NEW.item->>0 AS JSON)->>'mandatory',
                CAST(NEW.item->>0 AS JSON)->>'name'
            );
            END IF;
        RETURN NEW;

    ELSIF (TG_OP = 'INSERT') THEN
        -- Inserting row when raw data is inserted
        INSERT INTO $(db_schema_vn).fields(site, id, default_v, empty_choice, mandatory, name)
        VALUES (
            NEW.site,
            NEW.id,
            CAST(NEW.item->>0 AS JSON)->>'default',
            CAST(NEW.item->>0 AS JSON)->>'empty_choice',
            CAST(NEW.item->>0 AS JSON)->>'mandatory',
            CAST(NEW.item->>0 AS JSON)->>'name'
        );
        RETURN NEW;
    END IF;
END;
\$\$
LANGUAGE plpgsql;

DROP TRIGGER IF EXISTS fields_trigger ON $(db_schema_import).fields_json;
CREATE TRIGGER fields_trigger
AFTER INSERT OR UPDATE OR DELETE ON $(db_schema_import).fields_json
    FOR EACH ROW EXECUTE FUNCTION $(db_schema_vn).update_fields();


--------
-- Forms
--------
CREATE TABLE $(db_schema_vn).forms(
    uuid                UUID DEFAULT uuid_generate_v4(),
    site                VARCHAR(50),
    id                  INTEGER,
    id_form_universal   VARCHAR(500),
    time_start          VARCHAR(500),
    time_stop           VARCHAR(500),
    full_form           VARCHAR(500),
    version             VARCHAR(500),
    coord_lat           FLOAT,
    coord_lon           FLOAT,
    coord_x_local       FLOAT,
    coord_y_local       FLOAT,
    comments            VARCHAR(100000),
    protocol            VARCHAR(100000),
    PRIMARY KEY (uuid)
);
-- Add geometry column
\o /dev/null
SELECT AddGeometryColumn('forms', 'geom', 2154, 'POINT', 2);
\o

DROP INDEX IF EXISTS forms_idx_site;
CREATE INDEX forms_idx_site
    ON $(db_schema_vn).forms USING btree(site);
DROP INDEX IF EXISTS forms_idx_id;
CREATE INDEX forms_idx_id
    ON $(db_schema_vn).forms USING btree(id);

-- Add trigger for postgis geometry update
DROP TRIGGER IF EXISTS trg_geom ON $(db_schema_vn).forms;
CREATE TRIGGER trg_geom BEFORE INSERT or UPDATE
    ON $(db_schema_vn).forms FOR EACH ROW
    EXECUTE PROCEDURE update_geom_triggerfn();

CREATE OR REPLACE FUNCTION update_forms() RETURNS TRIGGER AS \$\$
    BEGIN
    IF (TG_OP = 'DELETE') THEN
        -- Deleting data when JSON data is deleted
        DELETE FROM $(db_schema_vn).forms
            WHERE id = OLD.id AND site = OLD.site;
        IF NOT FOUND THEN
            RETURN NULL;
        END IF;
        RETURN OLD;

    ELSIF (TG_OP = 'UPDATE') THEN
        -- Updating or inserting data when JSON data is updated
        UPDATE $(db_schema_vn).forms SET
            id_form_universal = CAST(NEW.item->>0 AS JSON)->>'id_form_universal',
            time_start        = CAST(NEW.item->>0 AS JSON)->>'time_start',
            time_stop         = CAST(NEW.item->>0 AS JSON)->>'time_stop',
            full_form         = CAST(NEW.item->>0 AS JSON)->>'full_form',
            version           = CAST(NEW.item->>0 AS JSON)->>'version',
            coord_lat         = CAST(CAST(NEW.item->>0 AS JSON)->>'lat' AS FLOAT),
            coord_lon         = CAST(CAST(NEW.item->>0 AS JSON)->>'lon' AS FLOAT),
            coord_x_local     = CAST(CAST(NEW.item->>0 AS JSON)->>'coord_x_local' AS FLOAT),
            coord_y_local     = CAST(CAST(NEW.item->>0 AS JSON)->>'coord_y_local' AS FLOAT),
            comments          = CAST(NEW.item->>0 AS JSON)->>'comments',
            protocol          = CAST(NEW.item->>0 AS JSON)->>'protocol'
        WHERE id = OLD.id AND site = OLD.site ;
        IF NOT FOUND THEN
            -- Inserting data in new row, usually after table re-creation
            INSERT INTO $(db_schema_vn).forms(site, id, id_form_universal, time_start, time_stop,
                                              full_form, version, coord_lat, coord_lon,
                                              coord_x_local, coord_y_local, comments, protocol)
            VALUES (
                NEW.site,
                NEW.id,
                CAST(NEW.item->>0 AS JSON)->>'id_form_universal',
                CAST(NEW.item->>0 AS JSON)->>'time_start',
                CAST(NEW.item->>0 AS JSON)->>'time_stop',
                CAST(NEW.item->>0 AS JSON)->>'full_form',
                CAST(NEW.item->>0 AS JSON)->>'version',
                CAST(CAST(NEW.item->>0 AS JSON)->>'lat' AS FLOAT),
                CAST(CAST(NEW.item->>0 AS JSON)->>'lon' AS FLOAT),
                CAST(CAST(NEW.item->>0 AS JSON)->>'coord_x_local' AS FLOAT),
                CAST(CAST(NEW.item->>0 AS JSON)->>'coord_y_local' AS FLOAT),
                CAST(NEW.item->>0 AS JSON)->>'comments',
                CAST(NEW.item->>0 AS JSON)->>'protocol'
            );
            END IF;
        RETURN NEW;

    ELSIF (TG_OP = 'INSERT') THEN
        -- Inserting row when raw data is inserted
        INSERT INTO $(db_schema_vn).forms(site, id, id_form_universal, time_start, time_stop,
                                          full_form, version, coord_lat, coord_lon,
                                          coord_x_local, coord_y_local, comments, protocol)
        VALUES (
            NEW.site,
            NEW.id,
            CAST(NEW.item->>0 AS JSON)->>'id_form_universal',
            CAST(NEW.item->>0 AS JSON)->>'time_start',
            CAST(NEW.item->>0 AS JSON)->>'time_stop',
            CAST(NEW.item->>0 AS JSON)->>'full_form',
            CAST(NEW.item->>0 AS JSON)->>'version',
            CAST(CAST(NEW.item->>0 AS JSON)->>'lat' AS FLOAT),
            CAST(CAST(NEW.item->>0 AS JSON)->>'lon' AS FLOAT),
            CAST(CAST(NEW.item->>0 AS JSON)->>'coord_x_local' AS FLOAT),
            CAST(CAST(NEW.item->>0 AS JSON)->>'coord_y_local' AS FLOAT),
            CAST(NEW.item->>0 AS JSON)->>'comments',
            CAST(NEW.item->>0 AS JSON)->>'protocol'
        );
        RETURN NEW;
    END IF;
END;
\$\$
LANGUAGE plpgsql;

DROP TRIGGER IF EXISTS forms_trigger ON $(db_schema_import).forms_json;
CREATE TRIGGER forms_trigger
AFTER INSERT OR UPDATE OR DELETE ON $(db_schema_import).forms_json
    FOR EACH ROW EXECUTE FUNCTION $(db_schema_vn).update_forms();

 
--------------------
-- local_admin_units
--------------------
CREATE TABLE $(db_schema_vn).local_admin_units(
    uuid                UUID DEFAULT uuid_generate_v4(),
    site                VARCHAR(50),
    id                  INTEGER,
    id_canton           INTEGER,
    name                VARCHAR(150),
    insee               VARCHAR(50),
    coord_lat           FLOAT,
    coord_lon           FLOAT,
    coord_x_local       FLOAT,
    coord_y_local       FLOAT,
    PRIMARY KEY (uuid)
);
-- Add geometry column
\o /dev/null
SELECT AddGeometryColumn('local_admin_units', 'geom', 2154, 'POINT', 2);
\o

DROP INDEX IF EXISTS local_admin_units_idx_site;
CREATE INDEX local_admin_units_idx_site
    ON $(db_schema_vn).local_admin_units USING btree(site);
DROP INDEX IF EXISTS local_admin_units_idx_id;
CREATE INDEX local_admin_units_idx_id
    ON $(db_schema_vn).local_admin_units USING btree(id);

-- Add trigger for postgis geometry update
DROP TRIGGER IF EXISTS trg_geom ON $(db_schema_vn).local_admin_units;
CREATE TRIGGER trg_geom BEFORE INSERT or UPDATE
    ON $(db_schema_vn).local_admin_units FOR EACH ROW
    EXECUTE PROCEDURE update_geom_triggerfn();

CREATE OR REPLACE FUNCTION update_local_admin_units() RETURNS TRIGGER AS \$\$
    BEGIN
    IF (TG_OP = 'DELETE') THEN
        -- Deleting data when JSON data is deleted
        DELETE FROM $(db_schema_vn).local_admin_units
            WHERE id = OLD.id AND site = OLD.site;
        IF NOT FOUND THEN
            RETURN NULL;
        END IF;
        RETURN OLD;

    ELSIF (TG_OP = 'UPDATE') THEN
        -- Updating or inserting data when JSON data is updated
        UPDATE $(db_schema_vn).local_admin_units SET
            id_canton    = CAST(CAST(NEW.item->>0 AS JSON)->>'id_canton' AS INTEGER),
            name         = CAST(NEW.item->>0 AS JSON)->>'name',
            insee        = CAST(NEW.item->>0 AS JSON)->>'insee',
            coord_lat    = CAST(CAST(NEW.item->>0 AS JSON)->>'coord_lat' AS FLOAT),
            coord_lon    = CAST(CAST(NEW.item->>0 AS JSON)->>'coord_lon' AS FLOAT),
            coord_x_local  = CAST(CAST(NEW.item->>0 AS JSON)->>'coord_x_local' AS FLOAT),
            coord_y_local  = CAST(CAST(NEW.item->>0 AS JSON)->>'coord_y_local' AS FLOAT)
        WHERE id = OLD.id AND site = OLD.site ;
        IF NOT FOUND THEN
            -- Inserting data in new row, usually after table re-creation
            INSERT INTO $(db_schema_vn).local_admin_units(site, id, id_canton, name, insee,
                                                          coord_lat, coord_lon, coord_x_local, coord_y_local)
            VALUES (
                NEW.site,
                NEW.id,
                CAST(CAST(NEW.item->>0 AS JSON)->>'id_canton' AS INTEGER),
                CAST(NEW.item->>0 AS JSON)->>'name',
                CAST(NEW.item->>0 AS JSON)->>'insee',
                CAST(CAST(NEW.item->>0 AS JSON)->>'coord_lat' AS FLOAT),
                CAST(CAST(NEW.item->>0 AS JSON)->>'coord_lon' AS FLOAT),
                CAST(CAST(NEW.item->>0 AS JSON)->>'coord_x_local' AS FLOAT),
                CAST(CAST(NEW.item->>0 AS JSON)->>'coord_y_local' AS FLOAT)
            );
            END IF;
        RETURN NEW;

    ELSIF (TG_OP = 'INSERT') THEN
        -- Inserting row when raw data is inserted
        INSERT INTO $(db_schema_vn).local_admin_units(site, id, id_canton, name, insee,
                                                      coord_lat, coord_lon, coord_x_local, coord_y_local)
        VALUES (
            NEW.site,
            NEW.id,
            CAST(CAST(NEW.item->>0 AS JSON)->>'id_canton' AS INTEGER),
            CAST(NEW.item->>0 AS JSON)->>'name',
            CAST(NEW.item->>0 AS JSON)->>'insee',
            CAST(CAST(NEW.item->>0 AS JSON)->>'coord_lat' AS FLOAT),
            CAST(CAST(NEW.item->>0 AS JSON)->>'coord_lon' AS FLOAT),
            CAST(CAST(NEW.item->>0 AS JSON)->>'coord_x_local' AS FLOAT),
            CAST(CAST(NEW.item->>0 AS JSON)->>'coord_y_local' AS FLOAT)
        );
        RETURN NEW;
    END IF;
END;
\$\$
LANGUAGE plpgsql;

DROP TRIGGER IF EXISTS local_admin_units_trigger ON $(db_schema_import).local_admin_units_json;
CREATE TRIGGER local_admin_units_trigger
AFTER INSERT OR UPDATE OR DELETE ON $(db_schema_import).local_admin_units_json
    FOR EACH ROW EXECUTE FUNCTION $(db_schema_vn).update_local_admin_units();


---------------
-- Observations
---------------
CREATE TABLE $(db_schema_vn).observations (
    uuid                UUID DEFAULT uuid_generate_v4(),
    site                VARCHAR(50),
    id_sighting         INTEGER,
    pseudo_id_sighting  VARCHAR(200),
    id_universal        VARCHAR(200),
    id_species          INTEGER,
    taxonomy            VARCHAR(150),
    date                DATE,
    date_year           INTEGER, -- Missing time_start & time_stop
    timing              TIMESTAMP,
    id_place            INTEGER,
    place               VARCHAR(150),
    coord_lat           FLOAT,
    coord_lon           FLOAT,
    coord_x_local         FLOAT,
    coord_y_local         FLOAT,
    precision           VARCHAR(100),
    estimation_code     VARCHAR(100),
    count               INTEGER,
    atlas_code          INTEGER,
    altitude            INTEGER,
    project_code        VARCHAR(50),
    hidden              VARCHAR(50),
    admin_hidden        VARCHAR(50),
    observer_uid        VARCHAR(100),
    details             VARCHAR(10000),
    comment             VARCHAR(10000),
    hidden_comment      VARCHAR(10000),
    mortality           VARCHAR(10000),
    death_cause2        VARCHAR(100),
    insert_date         TIMESTAMP,
    update_date         TIMESTAMP,
    PRIMARY KEY (uuid)
);
-- Add geometry column
\o /dev/null
SELECT AddGeometryColumn('observations', 'geom', 2154, 'POINT', 2);
\o

DROP INDEX IF EXISTS observations_idx_site;
CREATE INDEX observations_idx_site
    ON $(db_schema_vn).observations USING btree(site);
DROP INDEX IF EXISTS observations_idx_id_sighting;
CREATE INDEX observations_idx_id_sighting
    ON $(db_schema_vn).observations USING btree(id_sighting);
DROP INDEX IF EXISTS observations_idx_id_universal;
CREATE INDEX observations_idx_id_universal
    ON $(db_schema_vn).observations USING btree(id_universal);

-- Add trigger for postgis geometry update
DROP TRIGGER IF EXISTS trg_geom ON $(db_schema_vn).observations;
CREATE TRIGGER trg_geom BEFORE INSERT or UPDATE
    ON $(db_schema_vn).observations FOR EACH ROW
    EXECUTE PROCEDURE update_geom_triggerfn();

CREATE OR REPLACE FUNCTION update_observations() RETURNS TRIGGER AS \$\$
    BEGIN
    IF (TG_OP = 'DELETE') THEN
        -- Deleting data on src_vn.observations when raw data is deleted
        DELETE FROM $(db_schema_vn).observations
            WHERE id_sighting = OLD.id AND site = OLD.site;
        IF NOT FOUND THEN
            RETURN NULL;
        END IF;
        RETURN OLD;

    ELSIF (TG_OP = 'UPDATE') THEN
        -- Updating data on src_vn.observations when raw data is updated
        UPDATE $(db_schema_vn).observations SET
            id_universal    = ((CAST(NEW.item->>0 AS JSON) -> 'observers') -> 0) ->> 'id_universal',
            id_species      = CAST(CAST(NEW.item->>0 AS JSON) #>> '{species,@id}' AS INTEGER),
            taxonomy        = CAST(NEW.item->>0 AS JSON) #>> '{species,taxonomy}',
            "date"          = to_date(CAST(NEW.item->>0 AS JSON) #>> '{date,@ISO8601}', 'YYYY-MM-DD'),
            date_year       = CAST(extract(year from to_date(CAST(NEW.item->>0 AS JSON) #>> '{date,@ISO8601}', 'YYYY-MM-DD')) AS INTEGER),
            timing          = to_timestamp(CAST(((CAST(NEW.item->>0 AS JSON) -> 'observers') -> 0) #>> '{timing,@timestamp}' AS DOUBLE PRECISION)),
            id_place        = CAST(CAST(NEW.item->>0 AS JSON) #>> '{place,@id}' AS INTEGER),
            place           = CAST(NEW.item->>0 AS JSON) #>> '{place,name}',
            coord_lat       = CAST(((CAST(NEW.item->>0 AS JSON) -> 'observers') -> 0) ->> 'coord_lat' AS FLOAT),
            coord_lon       = CAST(((CAST(NEW.item->>0 AS JSON) -> 'observers') -> 0) ->> 'coord_lon' AS FLOAT),
            coord_x_local     = CAST(((CAST(NEW.item->>0 AS JSON) -> 'observers') -> 0) ->> 'coord_x_local' AS FLOAT),
            coord_y_local     = CAST(((CAST(NEW.item->>0 AS JSON) -> 'observers') -> 0) ->> 'coord_y_local' AS FLOAT),
            precision       = ((CAST(NEW.item->>0 AS JSON) -> 'observers') -> 0) ->> 'precision',
            estimation_code = ((CAST(NEW.item->>0 AS JSON) -> 'observers') -> 0) ->> 'estimation_code',
            count           = CAST(((CAST(NEW.item->>0 AS JSON) -> 'observers') -> 0) ->> 'count' AS INTEGER),
            atlas_code      = CAST(((CAST(NEW.item->>0 AS JSON) -> 'observers') -> 0) ->> 'atlas_code' AS INTEGER),
            altitude        = CAST(((CAST(NEW.item->>0 AS JSON) -> 'observers') -> 0) ->> 'altitude' AS INTEGER),
            project_code    = ((CAST(NEW.item->>0 AS JSON) -> 'observers') -> 0) ->> 'project_code',
            hidden          = ((CAST(NEW.item->>0 AS JSON) -> 'observers') -> 0) ->> 'hidden',
            admin_hidden    = ((CAST(NEW.item->>0 AS JSON) -> 'observers') -> 0) ->> 'admin_hidden',
            observer_uid    = ((CAST(NEW.item->>0 AS JSON) -> 'observers') -> 0) ->> '@uid',
            details         = ((CAST(NEW.item->>0 AS JSON) -> 'observers') -> 0) ->> 'details',
            comment         = ((CAST(NEW.item->>0 AS JSON) -> 'observers') -> 0) ->> 'comment',
            hidden_comment  = ((CAST(NEW.item->>0 AS JSON) -> 'observers') -> 0) ->> 'hidden_comment',
            mortality       = (((CAST(NEW.item->>0 AS JSON) -> 'observers') -> 0) #>> '{extended_info,mortality}'::text []) is not null,
            death_cause2    = ((CAST(NEW.item->>0 AS JSON) -> 'observers') -> 0) #>> '{extended_info, mortality, death_cause2}',
            insert_date     = to_timestamp(CAST(((CAST(NEW.item->>0 AS JSON) -> 'observers') -> 0) ->> 'insert_date' AS DOUBLE PRECISION)),
            update_date     = to_timestamp(CAST(((CAST(NEW.item->>0 AS JSON) -> 'observers') -> 0) #>> '{update_date,@timestamp}' AS DOUBLE PRECISION))
        WHERE id_sighting = OLD.id AND site = OLD.site;

        IF NOT FOUND THEN
            -- Inserting data on src_vn.observations when raw data is inserted
            INSERT INTO $(db_schema_vn).observations (site, id_sighting, pseudo_id_sighting, id_universal, id_species, taxonomy,
                                             date, date_year, timing, id_place, place,
<<<<<<< HEAD
                                             coord_lat, coord_lon, coord_x_local, coord_y_local, precision, estimation_code,
                                             count, atlas_code, altitude, project_code, hidden, admin_hidden, name, anonymous, entity, details,
=======
                                             coord_lat, coord_lon, coord_x_l93, coord_y_l93, precision, estimation_code,
                                             count, atlas_code, altitude, project_code, hidden, admin_hidden, observer_uid, details,
>>>>>>> 62974286
                                             comment, hidden_comment, mortality, death_cause2, insert_date, update_date)
            VALUES (
                NEW.site,
                NEW.id,
                encode(hmac(NEW.id::text, '8Zz9C*%I*gY&eM*Ei', 'sha1'), 'hex'),
                ((CAST(NEW.item->>0 AS JSON) -> 'observers') -> 0) ->> 'id_universal',
                CAST(CAST(NEW.item->>0 AS JSON) #>> '{species,@id}' AS INTEGER),
                CAST(NEW.item->>0 AS JSON) #>> '{species,taxonomy}',
                to_date(CAST(NEW.item->>0 AS JSON) #>> '{date,@ISO8601}', 'YYYY-MM-DD'),
                CAST(extract(year from to_date(CAST(NEW.item->>0 AS JSON) #>> '{date,@ISO8601}', 'YYYY-MM-DD')) AS INTEGER),
                -- Missing time_start & time_stop
                to_timestamp(CAST(((CAST(NEW.item->>0 AS JSON) -> 'observers') -> 0) #>> '{timing,@timestamp}' AS DOUBLE PRECISION)),
                CAST(CAST(NEW.item->>0 AS JSON) #>> '{place,@id}' AS INTEGER),
                CAST(NEW.item->>0 AS JSON) #>> '{place,name}',
                CAST(((CAST(NEW.item->>0 AS JSON) -> 'observers') -> 0) ->> 'coord_lat' AS FLOAT),
                CAST(((CAST(NEW.item->>0 AS JSON) -> 'observers') -> 0) ->> 'coord_lon' AS FLOAT),
                CAST(((CAST(NEW.item->>0 AS JSON) -> 'observers') -> 0) ->> 'coord_x_local' AS FLOAT),
                CAST(((CAST(NEW.item->>0 AS JSON) -> 'observers') -> 0) ->> 'coord_y_local' AS FLOAT),
                ((CAST(NEW.item->>0 AS JSON) -> 'observers') -> 0) ->> 'precision',
                ((CAST(NEW.item->>0 AS JSON) -> 'observers') -> 0) ->> 'estimation_code',
                CAST(((CAST(NEW.item->>0 AS JSON) -> 'observers') -> 0) ->> 'count' AS INTEGER),
                CAST(((CAST(NEW.item->>0 AS JSON) -> 'observers') -> 0) ->> 'atlas_code' AS INTEGER),
                CAST(((CAST(NEW.item->>0 AS JSON) -> 'observers') -> 0) ->> 'altitude' AS INTEGER),
                ((CAST(NEW.item->>0 AS JSON) -> 'observers') -> 0) ->> 'project_code',
                ((CAST(NEW.item->>0 AS JSON) -> 'observers') -> 0) ->> 'hidden',
                ((CAST(NEW.item->>0 AS JSON) -> 'observers') -> 0) ->> 'admin_hidden',
                ((CAST(NEW.item->>0 AS JSON) -> 'observers') -> 0) ->> '@uid',
                ((CAST(NEW.item->>0 AS JSON) -> 'observers') -> 0) ->> 'details',
                ((CAST(NEW.item->>0 AS JSON) -> 'observers') -> 0) ->> 'comment',
                ((CAST(NEW.item->>0 AS JSON) -> 'observers') -> 0) ->> 'hidden_comment',
                (((CAST(NEW.item->>0 AS JSON) -> 'observers') -> 0) #>> '{extended_info,mortality}' :: text []) is not null,
                ((CAST(NEW.item->>0 AS JSON) -> 'observers') -> 0) #>> '{extended_info, mortality, death_cause2}',
                to_timestamp(CAST(((CAST(NEW.item->>0 AS JSON) -> 'observers') -> 0) ->> 'insert_date' AS DOUBLE PRECISION)),
                to_timestamp(CAST(((CAST(NEW.item->>0 AS JSON) -> 'observers') -> 0) #>> '{update_date,@timestamp}' AS DOUBLE PRECISION)));
            END IF;
        RETURN NEW;

    ELSIF (TG_OP = 'INSERT') THEN
        -- Inserting data on src_vn.observations when raw data is inserted
        INSERT INTO $(db_schema_vn).observations (site, id_sighting, pseudo_id_sighting, id_universal, id_species, taxonomy,
                                         date, date_year, timing, id_place, place,
<<<<<<< HEAD
                                         coord_lat, coord_lon, coord_x_local, coord_y_local, precision, estimation_code,
                                         count, atlas_code, altitude, project_code, hidden, admin_hidden, name, anonymous, entity, details,
=======
                                         coord_lat, coord_lon, coord_x_l93, coord_y_l93, precision, estimation_code,
                                         count, atlas_code, altitude, project_code, hidden, admin_hidden, observer_uid, details,
>>>>>>> 62974286
                                         comment, hidden_comment, mortality, death_cause2, insert_date, update_date)
        VALUES (
            NEW.site,
            NEW.id,
            encode(hmac(NEW.id::text, '8Zz9C*%I*gY&eM*Ei', 'sha1'), 'hex'),
            ((CAST(NEW.item->>0 AS JSON) -> 'observers') -> 0) ->> 'id_universal',
            CAST(CAST(NEW.item->>0 AS JSON) #>> '{species,@id}' AS INTEGER),
            CAST(NEW.item->>0 AS JSON) #>> '{species,taxonomy}',
            to_date(CAST(NEW.item->>0 AS JSON) #>> '{date,@ISO8601}', 'YYYY-MM-DD'),
            CAST(extract(year from to_date(CAST(NEW.item->>0 AS JSON) #>> '{date,@ISO8601}', 'YYYY-MM-DD')) AS INTEGER),
            -- Missing time_start & time_stop
            to_timestamp(CAST(((CAST(NEW.item->>0 AS JSON) -> 'observers') -> 0) #>> '{timing,@timestamp}' AS DOUBLE PRECISION)),
            CAST(CAST(NEW.item->>0 AS JSON) #>> '{place,@id}' AS INTEGER),
            CAST(NEW.item->>0 AS JSON) #>> '{place,name}',
            CAST(((CAST(NEW.item->>0 AS JSON) -> 'observers') -> 0) ->> 'coord_lat' AS FLOAT),
            CAST(((CAST(NEW.item->>0 AS JSON) -> 'observers') -> 0) ->> 'coord_lon' AS FLOAT),
            CAST(((CAST(NEW.item->>0 AS JSON) -> 'observers') -> 0) ->> 'coord_x_local' AS FLOAT),
            CAST(((CAST(NEW.item->>0 AS JSON) -> 'observers') -> 0) ->> 'coord_y_local' AS FLOAT),
            ((CAST(NEW.item->>0 AS JSON) -> 'observers') -> 0) ->> 'precision',
            ((CAST(NEW.item->>0 AS JSON) -> 'observers') -> 0) ->> 'estimation_code',
            CAST(((CAST(NEW.item->>0 AS JSON) -> 'observers') -> 0) ->> 'count' AS INTEGER),
            CAST(((CAST(NEW.item->>0 AS JSON) -> 'observers') -> 0) ->> 'atlas_code' AS INTEGER),
            CAST(((CAST(NEW.item->>0 AS JSON) -> 'observers') -> 0) ->> 'altitude' AS INTEGER),
            ((CAST(NEW.item->>0 AS JSON) -> 'observers') -> 0) ->> 'project_code',
            ((CAST(NEW.item->>0 AS JSON) -> 'observers') -> 0) ->> 'hidden',
            ((CAST(NEW.item->>0 AS JSON) -> 'observers') -> 0) ->> 'admin_hidden',
            ((CAST(NEW.item->>0 AS JSON) -> 'observers') -> 0) ->> '@uid',
            ((CAST(NEW.item->>0 AS JSON) -> 'observers') -> 0) ->> 'details',
            ((CAST(NEW.item->>0 AS JSON) -> 'observers') -> 0) ->> 'comment',
            ((CAST(NEW.item->>0 AS JSON) -> 'observers') -> 0) ->> 'hidden_comment',
            (((CAST(NEW.item->>0 AS JSON) -> 'observers') -> 0) #>> '{extended_info,mortality}' :: text []) is not null,
            ((CAST(NEW.item->>0 AS JSON) -> 'observers') -> 0) #>> '{extended_info, mortality, death_cause2}',
            to_timestamp(CAST(((CAST(NEW.item->>0 AS JSON) -> 'observers') -> 0) ->> 'insert_date' AS DOUBLE PRECISION)),
            to_timestamp(CAST(((CAST(NEW.item->>0 AS JSON) -> 'observers') -> 0) #>> '{update_date,@timestamp}' AS DOUBLE PRECISION)));
        RETURN NEW;
    END IF;
END;
\$\$
LANGUAGE plpgsql;

DROP TRIGGER IF EXISTS observations_trigger ON $(db_schema_import).observations_json;
CREATE TRIGGER observations_trigger
AFTER INSERT OR UPDATE OR DELETE ON $(db_schema_import).observations_json
    FOR EACH ROW EXECUTE FUNCTION update_observations();


------------
-- Observers
------------
CREATE TABLE $(db_schema_vn).observers(
    uuid                UUID DEFAULT uuid_generate_v4(),
    site                VARCHAR(50),
    id                  INTEGER,
    id_universal        INTEGER,
    id_entity           INTEGER,
    anonymous           INTEGER,
    collectif           VARCHAR(100),
    default_hidden      INTEGER,
    name                VARCHAR(100),
    surname             VARCHAR(100),
    PRIMARY KEY (uuid)
);

DROP INDEX IF EXISTS observers_idx_site;
CREATE INDEX observers_idx_site
    ON $(db_schema_vn).observers USING btree(site);
DROP INDEX IF EXISTS observers_idx_id;
CREATE INDEX observers_idx_id
    ON $(db_schema_vn).observers USING btree(id);

CREATE OR REPLACE FUNCTION update_observers() RETURNS TRIGGER AS \$\$
    BEGIN
    IF (TG_OP = 'DELETE') THEN
        -- Deleting data when JSON data is deleted
        DELETE FROM $(db_schema_vn).observers
            WHERE id = OLD.id AND site = OLD.site;
        IF NOT FOUND THEN
            RETURN NULL;
        END IF;
        RETURN OLD;

    ELSIF (TG_OP = 'UPDATE') THEN
        -- Updating or inserting data when JSON data is updated
        UPDATE $(db_schema_vn).observers SET
            id_universal   = CAST(CAST(NEW.item->>0 AS JSON)->>'id_universal' AS INTEGER),
            id_entity      = CAST(CAST(NEW.item->>0 AS JSON)->>'id_entity' AS INTEGER),
            anonymous      = CAST(CAST(NEW.item->>0 AS JSON)->>'anonymous' AS INTEGER),
            collectif      = CAST(NEW.item->>0 AS JSON)->>'collectif',
            default_hidden = CAST(CAST(NEW.item->>0 AS JSON)->>'default_hidden' AS INTEGER),
            name           = CAST(NEW.item->>0 AS JSON)->>'name',
            surname        = CAST(NEW.item->>0 AS JSON)->>'surname'
        WHERE id = OLD.id AND site = OLD.site ;
        IF NOT FOUND THEN
            -- Inserting data in new row, usually after table re-creation
            INSERT INTO $(db_schema_vn).observers(site, id, id_universal, id_entity, anonymous,
                                                  collectif, default_hidden, name, surname)
            VALUES (
                NEW.site,
                NEW.id,
                CAST(CAST(NEW.item->>0 AS JSON)->>'id_universal' AS INTEGER),
                CAST(CAST(NEW.item->>0 AS JSON)->>'id_entity' AS INTEGER),
                CAST(CAST(NEW.item->>0 AS JSON)->>'anonymous' AS INTEGER),
                CAST(NEW.item->>0 AS JSON)->>'collectif',
                CAST(CAST(NEW.item->>0 AS JSON)->>'default_hidden' AS INTEGER),
                CAST(NEW.item->>0 AS JSON)->>'name',
                CAST(NEW.item->>0 AS JSON)->>'surname'
            );
            END IF;
        RETURN NEW;

    ELSIF (TG_OP = 'INSERT') THEN
        -- Inserting data on src_vn.observations when raw data is inserted
        INSERT INTO $(db_schema_vn).observers(site, id, id_universal, id_entity, anonymous,
                                              collectif, default_hidden, name, surname)
        VALUES (
            NEW.site,
            NEW.id,
            CAST(CAST(NEW.item->>0 AS JSON)->>'id_universal' AS INTEGER),
            CAST(CAST(NEW.item->>0 AS JSON)->>'id_entity' AS INTEGER),
            CAST(CAST(NEW.item->>0 AS JSON)->>'anonymous' AS INTEGER),
            CAST(NEW.item->>0 AS JSON)->>'collectif',
            CAST(CAST(NEW.item->>0 AS JSON)->>'default_hidden' AS INTEGER),
            CAST(NEW.item->>0 AS JSON)->>'name',
            CAST(NEW.item->>0 AS JSON)->>'surname'
        );
        RETURN NEW;
    END IF;
END;
\$\$
LANGUAGE plpgsql;

DROP TRIGGER IF EXISTS observers_trigger ON $(db_schema_import).observers_json;
CREATE TRIGGER observers_trigger
AFTER INSERT OR UPDATE OR DELETE ON $(db_schema_import).observers_json
    FOR EACH ROW EXECUTE FUNCTION $(db_schema_vn).update_observers();


---------
-- Places
---------
CREATE TABLE $(db_schema_vn).places(
    uuid                UUID DEFAULT uuid_generate_v4(),
    site                VARCHAR(50),
    id                  INTEGER,
    id_commune          INTEGER,
    id_region           INTEGER,
    name                VARCHAR(150),
    is_private          INTEGER,
    loc_precision       INTEGER,
    altitude            INTEGER,
    place_type          VARCHAR(150),
    visible             INTEGER,
    coord_lat           FLOAT,
    coord_lon           FLOAT,
    coord_x_local         FLOAT,
    coord_y_local         FLOAT,
    PRIMARY KEY (uuid)
);
-- Add geometry column
\o /dev/null
SELECT AddGeometryColumn('places', 'geom', 2154, 'POINT', 2);
\o

DROP INDEX IF EXISTS places_idx_site;
CREATE INDEX places_idx_site
    ON $(db_schema_vn).places USING btree(site);
DROP INDEX IF EXISTS places_idx_id;
CREATE INDEX places_idx_id
    ON $(db_schema_vn).places USING btree(id);

-- Add trigger for postgis geometry update
DROP TRIGGER IF EXISTS trg_geom ON $(db_schema_vn).places;
CREATE TRIGGER trg_geom BEFORE INSERT or UPDATE
    ON $(db_schema_vn).places FOR EACH ROW
    EXECUTE PROCEDURE update_geom_triggerfn();

CREATE OR REPLACE FUNCTION update_places() RETURNS TRIGGER AS \$\$
    BEGIN
    IF (TG_OP = 'DELETE') THEN
        -- Deleting data when JSON data is deleted
        DELETE FROM $(db_schema_vn).places
            WHERE id = OLD.id AND site = OLD.site;
        IF NOT FOUND THEN
            RETURN NULL;
        END IF;
        RETURN OLD;

    ELSIF (TG_OP = 'UPDATE') THEN
        -- Updating or inserting data when JSON data is updated
        UPDATE $(db_schema_vn).places SET
            id_commune    = CAST(CAST(NEW.item->>0 AS JSON)->>'id_commune' AS INTEGER),
            id_region     = CAST(CAST(NEW.item->>0 AS JSON)->>'id_region' AS INTEGER),
            name          = CAST(NEW.item->>0 AS JSON)->>'name',
            is_private    = CAST(CAST(NEW.item->>0 AS JSON)->>'is_private' AS INTEGER),
            loc_precision = CAST(CAST(NEW.item->>0 AS JSON)->>'loc_precision' AS INTEGER),
            altitude      = CAST(CAST(NEW.item->>0 AS JSON)->>'altitude' AS INTEGER),
            place_type    = CAST(NEW.item->>0 AS JSON)->>'place_type',
            visible       = CAST(CAST(NEW.item->>0 AS JSON)->>'visible' AS INTEGER),
            coord_lat     = CAST(CAST(NEW.item->>0 AS JSON)->>'coord_lat' AS FLOAT),
            coord_lon     = CAST(CAST(NEW.item->>0 AS JSON)->>'coord_lon' AS FLOAT),
            coord_x_local   = CAST(CAST(NEW.item->>0 AS JSON)->>'coord_x_local' AS FLOAT),
            coord_y_local   = CAST(CAST(NEW.item->>0 AS JSON)->>'coord_y_local' AS FLOAT)
        WHERE id = OLD.id AND site = OLD.site ;
        IF NOT FOUND THEN
            -- Inserting data in new row, usually after table re-creation
            INSERT INTO $(db_schema_vn).places(site, id, id_commune, id_region, name, is_private,
                                                   loc_precision, altitude, place_type, visible,
                                                   coord_lat, coord_lon, coord_x_local, coord_y_local)
            VALUES (
                NEW.site,
                NEW.id,
                CAST(CAST(NEW.item->>0 AS JSON)->>'id_commune' AS INTEGER),
                CAST(CAST(NEW.item->>0 AS JSON)->>'id_region' AS INTEGER),
                CAST(NEW.item->>0 AS JSON)->>'name',
                CAST(CAST(NEW.item->>0 AS JSON)->>'is_private' AS INTEGER),
                CAST(CAST(NEW.item->>0 AS JSON)->>'loc_precision' AS INTEGER),
                CAST(CAST(NEW.item->>0 AS JSON)->>'altitude' AS INTEGER),
                CAST(NEW.item->>0 AS JSON)->>'place_type',
                CAST(CAST(NEW.item->>0 AS JSON)->>'visible' AS INTEGER),
                CAST(CAST(NEW.item->>0 AS JSON)->>'coord_lat' AS FLOAT),
                CAST(CAST(NEW.item->>0 AS JSON)->>'coord_lon' AS FLOAT),
                CAST(CAST(NEW.item->>0 AS JSON)->>'coord_x_local' AS FLOAT),
                CAST(CAST(NEW.item->>0 AS JSON)->>'coord_y_local' AS FLOAT)
            );
            END IF;
        RETURN NEW;

    ELSIF (TG_OP = 'INSERT') THEN
        -- Inserting data on src_vn.observations when raw data is inserted
        INSERT INTO $(db_schema_vn).places(site, id, id_commune, id_region, name, is_private,
                                               loc_precision, altitude, place_type, visible,
                                               coord_lat, coord_lon, coord_x_local, coord_y_local)
        VALUES (
            NEW.site,
            NEW.id,
            CAST(CAST(NEW.item->>0 AS JSON)->>'id_commune' AS INTEGER),
            CAST(CAST(NEW.item->>0 AS JSON)->>'id_region' AS INTEGER),
            CAST(NEW.item->>0 AS JSON)->>'name',
            CAST(CAST(NEW.item->>0 AS JSON)->>'is_private' AS INTEGER),
            CAST(CAST(NEW.item->>0 AS JSON)->>'loc_precision' AS INTEGER),
            CAST(CAST(NEW.item->>0 AS JSON)->>'altitude' AS INTEGER),
            CAST(NEW.item->>0 AS JSON)->>'place_type',
            CAST(CAST(NEW.item->>0 AS JSON)->>'visible' AS INTEGER),
            CAST(CAST(NEW.item->>0 AS JSON)->>'coord_lat' AS FLOAT),
            CAST(CAST(NEW.item->>0 AS JSON)->>'coord_lon' AS FLOAT),
            CAST(CAST(NEW.item->>0 AS JSON)->>'coord_x_local' AS FLOAT),
            CAST(CAST(NEW.item->>0 AS JSON)->>'coord_y_local' AS FLOAT)
        );
        RETURN NEW;
    END IF;
END;
\$\$
LANGUAGE plpgsql;

DROP TRIGGER IF EXISTS places_trigger ON $(db_schema_import).places_json;
CREATE TRIGGER places_trigger
AFTER INSERT OR UPDATE OR DELETE ON $(db_schema_import).places_json
    FOR EACH ROW EXECUTE FUNCTION $(db_schema_vn).update_places();


----------
-- Species
----------
CREATE TABLE $(db_schema_vn).species(
    uuid                UUID DEFAULT uuid_generate_v4(),
    site                VARCHAR(50),
    id                  INTEGER,
    id_taxo_group       INTEGER,
    is_used             INTEGER,
    french_name         VARCHAR(150),
    latin_name          VARCHAR(150),
    rarity              VARCHAR(50),
    category_1          VARCHAR(50),
    sys_order           INTEGER,
    atlas_start         INTEGER,
    atlas_end           INTEGER,
    PRIMARY KEY (uuid)
);

DROP INDEX IF EXISTS species_idx_site;
CREATE INDEX species_idx_site
    ON $(db_schema_vn).species USING btree(site);
DROP INDEX IF EXISTS species_idx_id;
CREATE INDEX species_idx_id
    ON $(db_schema_vn).species USING btree(id);

CREATE OR REPLACE FUNCTION update_species() RETURNS TRIGGER AS \$\$
    BEGIN
    IF (TG_OP = 'DELETE') THEN
        -- Deleting data when JSON data is deleted
        DELETE FROM $(db_schema_vn).species
            WHERE id = OLD.id AND site = OLD.site;
        IF NOT FOUND THEN
            RETURN NULL;
        END IF;
        RETURN OLD;

    ELSIF (TG_OP = 'UPDATE') THEN
        -- Updating or inserting data when JSON data is updated
        UPDATE $(db_schema_vn).species SET
            id_taxo_group = CAST(CAST(NEW.item->>0 AS JSON)->>'id_taxo_group' AS INTEGER),
            is_used       = CAST(CAST(NEW.item->>0 AS JSON)->>'is_used' AS INTEGER),
            french_name   = CAST(NEW.item->>0 AS JSON)->>'french_name',
            latin_name    = CAST(NEW.item->>0 AS JSON)->>'latin_name',
            rarity        = CAST(NEW.item->>0 AS JSON)->>'rarity',
            category_1    = CAST(NEW.item->>0 AS JSON)->>'category_1',
            sys_order     = CAST(CAST(NEW.item->>0 AS JSON)->>'sys_order' AS INTEGER),
            atlas_start   = CAST(CAST(NEW.item->>0 AS JSON)->>'atlas_start' AS INTEGER),
            atlas_end     = CAST(CAST(NEW.item->>0 AS JSON)->>'atlas_end' AS INTEGER)
        WHERE id = OLD.id AND site = OLD.site ;
        IF NOT FOUND THEN
            -- Inserting data in new row, usually after table re-creation
            INSERT INTO $(db_schema_vn).species(site, id, id_taxo_group, is_used, french_name, latin_name, rarity,
                                                         category_1, sys_order, atlas_start, atlas_end)
            VALUES (
                NEW.site,
                NEW.id,
                CAST(CAST(NEW.item->>0 AS JSON)->>'id_taxo_group' AS INTEGER),
                CAST(CAST(NEW.item->>0 AS JSON)->>'is_used' AS INTEGER),
                CAST(NEW.item->>0 AS JSON)->>'french_name',
                CAST(NEW.item->>0 AS JSON)->>'latin_name',
                CAST(NEW.item->>0 AS JSON)->>'rarity',
                CAST(NEW.item->>0 AS JSON)->>'category_1',
                CAST(CAST(NEW.item->>0 AS JSON)->>'sys_order' AS INTEGER),
                CAST(CAST(NEW.item->>0 AS JSON)->>'atlas_start' AS INTEGER),
                CAST(CAST(NEW.item->>0 AS JSON)->>'atlas_end' AS INTEGER)
            );
            END IF;
        RETURN NEW;

    ELSIF (TG_OP = 'INSERT') THEN
        -- Inserting data on src_vn.observations when raw data is inserted
        INSERT INTO $(db_schema_vn).species(site, id, id_taxo_group, is_used, french_name, latin_name, rarity,
                                                category_1, sys_order, atlas_start, atlas_end)
        VALUES (
            NEW.site,
            NEW.id,
            CAST(CAST(NEW.item->>0 AS JSON)->>'id_taxo_group' AS INTEGER),
            CAST(CAST(NEW.item->>0 AS JSON)->>'is_used' AS INTEGER),
            CAST(NEW.item->>0 AS JSON)->>'french_name',
            CAST(NEW.item->>0 AS JSON)->>'latin_name',
            CAST(NEW.item->>0 AS JSON)->>'rarity',
            CAST(NEW.item->>0 AS JSON)->>'category_1',
            CAST(CAST(NEW.item->>0 AS JSON)->>'sys_order' AS INTEGER),
            CAST(CAST(NEW.item->>0 AS JSON)->>'atlas_start' AS INTEGER),
            CAST(CAST(NEW.item->>0 AS JSON)->>'atlas_end' AS INTEGER)
        );
        RETURN NEW;
    END IF;
END;
\$\$
LANGUAGE plpgsql;

DROP TRIGGER IF EXISTS species_trigger ON $(db_schema_import).species_json;
CREATE TRIGGER species_trigger
AFTER INSERT OR UPDATE OR DELETE ON $(db_schema_import).species_json
    FOR EACH ROW EXECUTE FUNCTION $(db_schema_vn).update_species();


--------------
-- Taxo_groups
--------------
CREATE TABLE $(db_schema_vn).taxo_groups(
    uuid                UUID DEFAULT uuid_generate_v4(),
    site                VARCHAR(50),
    id                  INTEGER,
    name                VARCHAR(150),
    latin_name          VARCHAR(150),
    name_constant       VARCHAR(150),
    access_mode         VARCHAR(50),
    PRIMARY KEY (uuid)
);

DROP INDEX IF EXISTS taxo_groups_idx_site;
CREATE INDEX taxo_groups_idx_site
    ON $(db_schema_vn).taxo_groups USING btree(site);
DROP INDEX IF EXISTS taxo_groups_idx_id;
CREATE INDEX taxo_groups_idx_id
    ON $(db_schema_vn).taxo_groups USING btree(id);

CREATE OR REPLACE FUNCTION update_taxo_groups() RETURNS TRIGGER AS \$\$
    BEGIN
    IF (TG_OP = 'DELETE') THEN
        -- Deleting data when JSON data is deleted
        DELETE FROM $(db_schema_vn).taxo_groups
            WHERE id = OLD.id AND site = OLD.site;
        IF NOT FOUND THEN
            RETURN NULL;
        END IF;
        RETURN OLD;

    ELSIF (TG_OP = 'UPDATE') THEN
        -- Updating or inserting data when JSON data is updated
        UPDATE $(db_schema_vn).taxo_groups SET
            name          = CAST(NEW.item->>0 AS JSON)->>'name',
            latin_name    = CAST(NEW.item->>0 AS JSON)->>'latin_name',
            name_constant = CAST(NEW.item->>0 AS JSON)->>'name_constant',
            access_mode   = CAST(NEW.item->>0 AS JSON)->>'access_mode'
        WHERE id = OLD.id AND site = OLD.site ;
        IF NOT FOUND THEN
            -- Inserting data in new row, usually after table re-creation
            INSERT INTO $(db_schema_vn).taxo_groups(site, id, name, latin_name, name_constant,
                                                        access_mode)
            VALUES (
                NEW.site,
                NEW.id,
                CAST(NEW.item->>0 AS JSON)->>'name',
                CAST(NEW.item->>0 AS JSON)->>'latin_name',
                CAST(NEW.item->>0 AS JSON)->>'name_constant',
                CAST(NEW.item->>0 AS JSON)->>'access_mode'
            );
            END IF;
        RETURN NEW;

    ELSIF (TG_OP = 'INSERT') THEN
        -- Inserting data on src_vn.observations when raw data is inserted
        INSERT INTO $(db_schema_vn).taxo_groups(site, id, name, latin_name, name_constant,
                                                    access_mode)
        VALUES (
            NEW.site,
            NEW.id,
            CAST(NEW.item->>0 AS JSON)->>'name',
            CAST(NEW.item->>0 AS JSON)->>'latin_name',
            CAST(NEW.item->>0 AS JSON)->>'name_constant',
            CAST(NEW.item->>0 AS JSON)->>'access_mode'
        );
        RETURN NEW;
    END IF;
END;
\$\$
LANGUAGE plpgsql;

DROP TRIGGER IF EXISTS taxo_groups_trigger ON $(db_schema_import).taxo_groups_json;
CREATE TRIGGER taxo_groups_trigger
AFTER INSERT OR UPDATE OR DELETE ON $(db_schema_import).taxo_groups_json
    FOR EACH ROW EXECUTE FUNCTION $(db_schema_vn).update_taxo_groups();

--------------------
-- Territorial_units
--------------------
CREATE TABLE $(db_schema_vn).territorial_units(
    uuid                UUID DEFAULT uuid_generate_v4(),
    site                VARCHAR(50),
    id                  INTEGER,
    id_country          INTEGER,
    name                VARCHAR(150),
    short_name          VARCHAR(150),
    PRIMARY KEY (uuid)
);

DROP INDEX IF EXISTS territorial_units_idx_site;
CREATE INDEX territorial_units_idx_site
    ON $(db_schema_vn).territorial_units USING btree(site);
DROP INDEX IF EXISTS territorial_units_idx_id;
CREATE INDEX territorial_units_idx_id
    ON $(db_schema_vn).territorial_units USING btree(id);

CREATE OR REPLACE FUNCTION update_territorial_units() RETURNS TRIGGER AS \$\$
    BEGIN
    IF (TG_OP = 'DELETE') THEN
        -- Deleting data when JSON data is deleted
        DELETE FROM $(db_schema_vn).territorial_units
            WHERE id = OLD.id AND site = OLD.site;
        IF NOT FOUND THEN
            RETURN NULL;
        END IF;
        RETURN OLD;

    ELSIF (TG_OP = 'UPDATE') THEN
        -- Updating or inserting data when JSON data is updated
        UPDATE $(db_schema_vn).territorial_units SET
            id_country   = CAST(CAST(NEW.item->>0 AS JSON)->>'id_country' AS INTEGER),
            name         = CAST(NEW.item->>0 AS JSON)->>'name',
            short_name   = CAST(NEW.item->>0 AS JSON)->>'short_name'
        WHERE id = OLD.id AND site = OLD.site ;
        IF NOT FOUND THEN
            -- Inserting data in new row, usually after table re-creation
            INSERT INTO $(db_schema_vn).territorial_units(site, id, id_country, name, short_name)
            VALUES (
                NEW.site,
                NEW.id,
                CAST(CAST(NEW.item->>0 AS JSON)->>'id_country' AS INTEGER),
                CAST(NEW.item->>0 AS JSON)->>'name',
                CAST(NEW.item->>0 AS JSON)->>'short_name'
            );
            END IF;
        RETURN NEW;

    ELSIF (TG_OP = 'INSERT') THEN
        -- Inserting data on src_vn.observations when raw data is inserted
        INSERT INTO $(db_schema_vn).territorial_units(site, id, id_country, name, short_name)
        VALUES (
            NEW.site,
            NEW.id,
            CAST(CAST(NEW.item->>0 AS JSON)->>'id_country' AS INTEGER),
            CAST(NEW.item->>0 AS JSON)->>'name',
            CAST(NEW.item->>0 AS JSON)->>'short_name'
        );
        RETURN NEW;
    END IF;
END;
\$\$
LANGUAGE plpgsql;

DROP TRIGGER IF EXISTS territorial_units_trigger ON $(db_schema_import).territorial_units_json;
CREATE TRIGGER territorial_units_trigger
AFTER INSERT OR UPDATE OR DELETE ON $(db_schema_import).territorial_units_json
    FOR EACH ROW EXECUTE FUNCTION $(db_schema_vn).update_territorial_units();

-- Dummy update of all rows to trigger new FUNCTION
UPDATE $(db_schema_import).entities_json SET site=site;
UPDATE $(db_schema_import).fields_json SET site=site;
UPDATE $(db_schema_import).forms_json SET site=site;
UPDATE $(db_schema_import).territorial_units_json SET site=site;
UPDATE $(db_schema_import).local_admin_units_json SET site=site;
UPDATE $(db_schema_import).places_json SET site=site;
UPDATE $(db_schema_import).taxo_groups_json SET site=site;
UPDATE $(db_schema_import).species_json SET site=site;
UPDATE $(db_schema_import).observers_json SET site=site;
UPDATE $(db_schema_import).observations_json SET site=site;

-- Final cleanup
VACUUM FULL ANALYZE;<|MERGE_RESOLUTION|>--- conflicted
+++ resolved
@@ -517,13 +517,8 @@
             -- Inserting data on src_vn.observations when raw data is inserted
             INSERT INTO $(db_schema_vn).observations (site, id_sighting, pseudo_id_sighting, id_universal, id_species, taxonomy,
                                              date, date_year, timing, id_place, place,
-<<<<<<< HEAD
                                              coord_lat, coord_lon, coord_x_local, coord_y_local, precision, estimation_code,
-                                             count, atlas_code, altitude, project_code, hidden, admin_hidden, name, anonymous, entity, details,
-=======
-                                             coord_lat, coord_lon, coord_x_l93, coord_y_l93, precision, estimation_code,
                                              count, atlas_code, altitude, project_code, hidden, admin_hidden, observer_uid, details,
->>>>>>> 62974286
                                              comment, hidden_comment, mortality, death_cause2, insert_date, update_date)
             VALUES (
                 NEW.site,
@@ -565,13 +560,8 @@
         -- Inserting data on src_vn.observations when raw data is inserted
         INSERT INTO $(db_schema_vn).observations (site, id_sighting, pseudo_id_sighting, id_universal, id_species, taxonomy,
                                          date, date_year, timing, id_place, place,
-<<<<<<< HEAD
                                          coord_lat, coord_lon, coord_x_local, coord_y_local, precision, estimation_code,
-                                         count, atlas_code, altitude, project_code, hidden, admin_hidden, name, anonymous, entity, details,
-=======
-                                         coord_lat, coord_lon, coord_x_l93, coord_y_l93, precision, estimation_code,
                                          count, atlas_code, altitude, project_code, hidden, admin_hidden, observer_uid, details,
->>>>>>> 62974286
                                          comment, hidden_comment, mortality, death_cause2, insert_date, update_date)
         VALUES (
             NEW.site,
