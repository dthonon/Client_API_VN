--- conflicted
+++ resolved
@@ -828,11 +828,7 @@
 
     Methods
     - store               - Download and store to json
-<<<<<<< HEAD
     - update              - Retrieve list of updates, then and update or delete places
-=======
-    - update              - Download (by date interval) and store to json
->>>>>>> c22c530b
 
     """
 
@@ -884,21 +880,6 @@
             logger.debug(_("Getting places, using API list"))
             super().store()
 
-<<<<<<< HEAD
-    def update(
-        self,
-        since=None
-    ):
-        """Get list of updates, then update or delete places.
-
-        Call /places/diff API to retrieve lists of updated or deleted places.
-        Then process list:
-        - for updates, get place and update in backend
-        - for deletes, delete from backend
-
-        Parameters
-        ----------
-=======
     def update(self, territorial_unit_ids=None, since=None):
         """Download increment from VN by API and store json to file.
 
@@ -911,13 +892,11 @@
         ----------
         territorial_unit_ids : str or None
             If not None, territorial_unit to be downloaded.
->>>>>>> c22c530b
         since : str or None
             If None, updates since last download
             Or if provided, updates since that given date.
 
         """
-<<<<<<< HEAD
         updated = list()
         deleted = list()
         if since is None:
@@ -1006,14 +985,6 @@
         # # Process deletes
         # if len(deleted) > 0:
         #     self._backend.delete_obs(deleted)
-=======
-        # GET from API
-        logger.debug(
-            _("Getting updated places from controler %s"),
-            self._api_instance.controler,
-        )
-
->>>>>>> c22c530b
 
 class Species(DownloadVn):
     """Implement store from species controler.
