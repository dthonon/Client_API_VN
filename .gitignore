*.sqlite

# Created by https://www.gitignore.io/api/python
# Edit at https://www.gitignore.io/?templates=python

### Python ###
# Byte-compiled / optimized / DLL files
__pycache__/
*.py[cod]
*$py.class

# C extensions
*.so

# Distribution / packaging
.Python
build/
develop-eggs/
dist/
downloads/
eggs/
.eggs/
lib/
lib64/
parts/
sdist/
var/
wheels/
pip-wheel-metadata/
share/python-wheels/
*.egg-info/
.installed.cfg
*.egg
MANIFEST

# PyInstaller
#  Usually these files are written by a python script from a template
#  before PyInstaller builds the exe, so as to inject date/other infos into it.
*.manifest
*.spec

# Installer logs
pip-log.txt
pip-delete-this-directory.txt

# Unit test / coverage reports
htmlcov/
.tox/
.nox/
.coverage
.coverage.*
.cache
nosetests.xml
coverage.xml
*.cover
.hypothesis/
.pytest_cache/

# Translations
*.mo
*.pot

# Django stuff:
*.log
local_settings.py
db.sqlite3
db.sqlite3-journal

# Flask stuff:
instance/
.webassets-cache

# Scrapy stuff:
.scrapy

# Sphinx documentation
docs/_build/

# PyBuilder
target/

# Jupyter Notebook
.ipynb_checkpoints

# IPython
profile_default/
ipython_config.py

# pyenv
.python-version

# pipenv
#   According to pypa/pipenv#598, it is recommended to include Pipfile.lock in version control.
#   However, in case of collaboration, if having platform-specific dependencies or dependencies
#   having no cross-platform support, pipenv may install dependencies that don't work, or not
#   install all needed dependencies.
#Pipfile.lock

# celery beat schedule file
celerybeat-schedule

# SageMath parsed files
*.sage.py

# Environments
.env
.venv
env/
venv/
ENV/
env.bak/
venv.bak/

# Spyder project settings
.spyderproject
.spyproject

# Rope project settings
.ropeproject

# mkdocs documentation
/site

# mypy
.mypy_cache/
.dmypy.json
dmypy.json

# Pyre type checker
.pyre/

# End of https://www.gitignore.io/api/python

# Temporary and binary files
*~
*.cfg
!.isort.cfg
!setup.cfg
*.orig
.*.swp

# Project files
.vscode/*
.project
.pydevproject
.settings
.idea
tags
<<<<<<< HEAD
.python-version

# Package files
*.egg
*.eggs/
.installed.cfg
*.egg-info
pip-wheel-metadata/*
=======
>>>>>>> ef913b78

# Unittest and coverage
junit.xml
monkeytype.sqlite3

# Generated documentation
docs/api/*
docs/_rst/*
cover/*<|MERGE_RESOLUTION|>--- conflicted
+++ resolved
@@ -146,17 +146,6 @@
 .settings
 .idea
 tags
-<<<<<<< HEAD
-.python-version
-
-# Package files
-*.egg
-*.eggs/
-.installed.cfg
-*.egg-info
-pip-wheel-metadata/*
-=======
->>>>>>> ef913b78
 
 # Unittest and coverage
 junit.xml
