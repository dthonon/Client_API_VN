--- conflicted
+++ resolved
@@ -2,15 +2,9 @@
 name = "Client_API_VN"
 version = "3.0.0a1"
 description = "Python API to Biolovision API and applications using it."
-<<<<<<< HEAD
-authors = ["Daniel Thonon <d.thonon9@gmail.com>"]
+authors = ["Daniel Thonon <d.thonon9@outlook.com>"]
 repository = "https://github.com/dthonon/Client_API_VN"
 documentation = "https://dthonon.github.io/Client_API_VN/"
-=======
-authors = ["Daniel Thonon <d.thonon9@outlook.com>"]
-repository = "https://github.com/dthonon/Client-API-VN"
-documentation = "https://dthonon.github.io/Client-API-VN/"
->>>>>>> d8721ec8
 readme = "README.md"
 classifiers = [
   "Programming Language :: Python :: 3 :: Only",
